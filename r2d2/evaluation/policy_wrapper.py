--- conflicted
+++ resolved
@@ -100,11 +100,8 @@
         processed_timestep = self.timestep_processor.forward(timestep)
 
         extrinsics_dict = processed_timestep["extrinsics_dict"]
-<<<<<<< HEAD
-=======
         intrinsics_dict = processed_timestep["intrinsics_dict"]
 
->>>>>>> 47a7883a
         obs = {
             "robot_state/cartesian_position": observation["robot_state"]["cartesian_position"],
             "robot_state/gripper_position": [observation["robot_state"]["gripper_position"]], # wrap as array, raw data is single float
@@ -114,16 +111,6 @@
             "camera/image/varied_camera_1_right_image": processed_timestep["observation"]["camera"]["image"]["varied_camera"][1],
             "camera/image/varied_camera_2_left_image": processed_timestep["observation"]["camera"]["image"]["varied_camera"][2],
             "camera/image/varied_camera_2_right_image": processed_timestep["observation"]["camera"]["image"]["varied_camera"][3],
-<<<<<<< HEAD
-            "camera/extrinsics/hand_camera_left": extrinsics_dict["hand_camera"][0],
-            "camera/extrinsics/hand_camera_left_gripper_offset": extrinsics_dict["hand_camera"][1],
-            "camera/extrinsics/hand_camera_right": extrinsics_dict["hand_camera"][2],
-            "camera/extrinsics/hand_camera_right_gripper_offset": extrinsics_dict["hand_camera"][3],
-            "camera/extrinsics/varied_camera_1_left": extrinsics_dict["varied_camera"][0],
-            "camera/extrinsics/varied_camera_1_right": extrinsics_dict["varied_camera"][1],
-            "camera/extrinsics/varied_camera_2_left": extrinsics_dict["varied_camera"][2],
-            "camera/extrinsics/varied_camera_2_right": extrinsics_dict["varied_camera"][3],
-=======
 
             "camera/extrinsics/hand_camera_left": self.convert_raw_extrinsics_to_Twc(extrinsics_dict["hand_camera"][0]),
             "camera/extrinsics/hand_camera_right": self.convert_raw_extrinsics_to_Twc(extrinsics_dict["hand_camera"][2]),
@@ -138,7 +125,6 @@
             "camera/intrinsics/varied_camera_1_right": intrinsics_dict["varied_camera"][1],
             "camera/intrinsics/varied_camera_2_left": intrinsics_dict["varied_camera"][2],
             "camera/intrinsics/varied_camera_2_right": intrinsics_dict["varied_camera"][3],
->>>>>>> 47a7883a
         }
 
         # set item of obs as np.array
